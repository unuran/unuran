
<<<<<<< HEAD
# UNU.RAN - Universal Non-Uniform Random number generator
=======
# UNU.RAN -- Universal Non-Uniform Random number generator
>>>>>>> 3d0707fb

-------------------------------------------------------------------------------

__UNU.RAN__ is an ANSI C library licensed under GPL. 
It contains universal (also called automatic or black-box) algorithms
that can generate random numbers from large classes of continuous or
discrete distributions, and also from practically all standard
distributions.

<<<<<<< HEAD
The library and an extensive
[online documentation](https://statmath.wu.ac.at/unuran/doc/unuran.html) 
are available at:
> <https://statmath.wu.ac.at/unuran/>
=======
The library and an extensive online documentation are available at:

<https://statmath.wu.ac.at/unuran/>
>>>>>>> 3d0707fb

---------------------------------------------------------

## A short overview

To generate random numbers the user must supply some information about
the desired distribution, especially a C-function that computes the
density and - depending on the chosen methods - some additional
information (like the borders of the domain, the mode, the derivative
of the density ...). After a user has given this information an
init-program computes all tables and constants necessary for the
random variate generation. The sample program can then generate
variates from the desired distribution.

The main part of __UNU.RAN__ are different universal algorithms 
(called methods).
The choice of the method depends on the information available for
the distribution and on the desired characteristics of the algorithm
(fast initialization and slow sampling, slow initialization and
fast sampling).

A second important part of __UNU.RAN__ is the distribution module
containing all necessary functions for many continuous and discrete
univariate standard distributions. Thus __UNU.RAN__ can be used  without
extra coding to obtain very fast generators for the best known
standard distributions.

__UNU.RAN__ is coded in ANSI C but uses an object oriented programming
interface. There are three objects:

+ *distribution objects*  
  contain all information of the distribution.
		
+ *parameter objects*  
  contain all input parameters (and defaults) for the
  different methods.
		
+ *generator objects*  
  are produced by the initialization program and contain all
  table for sampling from the given distribution.everything

Of course a uniform random number generator is necessary to use
__UNU.RAN__. We provide an interface to use the PRNG uniform package from
the pLab team from the University of Salzburg (Austria),
available at <https://statmath.wu.ac.at/prng/>, 
to the GSL library and a library Rngstream
(<https://statmath.wu.ac.at/software/RngStreams/>) by Pierre L'Ecuyer.
It is also no problem to include any other uniform random number
generator.

---------------------------------------------------------

## Advantages of UNU.RAN


Why can it be worth the time to download __UNU.RAN__ and to understand the
concept of its interface? Isn't it much faster to implement a simple
standard method for the distribution I am interested in?

- The first and main advantage lies in the modeling flexibility you
  gain for your simulation. Once you have installed __UNU.RAN__ you can
  sample from practically all uni-modal (and other) distributions
  without coding more than the density functions. For a big number of
  standard distributions (and truncated versions of these standard
  distributions) you need not even code the densities as these are
  already included in __UNU.RAN__.

- It is possible to sample from non-standard distribution. In fact
  only a pointer to a function that returns e.g. the density at a
  given point *x* is required.

- Distributions can be exchanged easily. For example it is not
  difficult at all to start your simulation with the normal
  distribution, and switch to an empirical distribution later.

- The library contains reliable and fast generation algorithms. The
  characteristics of some these algorithms (like speed, expected
  number of uniforms required etc, ...) are only slightly influenced
  by the chosen distribution. (However numerical inversion is included
  as a (very slow) brute force algorithm for the rare cases where the
  more sophisticated methods do not work.)

- Correlation induction facilities are included. 

---------------------------------------------------------

## Packages

The __UNU.RAN__ is also accessible from other languages:

+ __[R](https://www.r-project.org/)__: 
  CRAN package
  *[Runuran](https://CRAN.R-project.org/package=Runuran)*.  
  The sources are available from <https://github.com/unuran/Runuran>.

+ __[Python](https://www.python.org/)__:
  __UNU.RAN__ is in included in *[SciPy](https://scipy.org/)*.
  The sources are available from <https://github.com/scipy/unuran>.
  
+ Packages for __[GNU Octave](https://octave.org/)__ and 
  __[MATLAB](https://de.mathworks.com/products/matlab.html)__ do exist
  but are not released yet.
  
---------------------------------------------------------

## Build and check


> `./autogen.sh` (or download the tar ball from <https://statmath.wu.ac.at/unuran/>)
<<<<<<< HEAD

> `./configure`

=======
> `./configure`
>>>>>>> 3d0707fb
> `make`

Run `./configure --help` for building options.

---------------------------------------------------------

## References

* J. Leydold and W. Hörmann:
  [UNU.RAN User Manual](https://statmath.wu.ac.at/unuran/).

* W. Hörmann, J. Leydold, and G. Derflinger (2004):
  Automatic Nonuniform Random Variate Generation.
  Springer-Verlag, Berlin Heidelberg<|MERGE_RESOLUTION|>--- conflicted
+++ resolved
@@ -1,9 +1,5 @@
 
-<<<<<<< HEAD
 # UNU.RAN - Universal Non-Uniform Random number generator
-=======
-# UNU.RAN -- Universal Non-Uniform Random number generator
->>>>>>> 3d0707fb
 
 -------------------------------------------------------------------------------
 
@@ -13,16 +9,10 @@
 discrete distributions, and also from practically all standard
 distributions.
 
-<<<<<<< HEAD
 The library and an extensive
 [online documentation](https://statmath.wu.ac.at/unuran/doc/unuran.html) 
 are available at:
 > <https://statmath.wu.ac.at/unuran/>
-=======
-The library and an extensive online documentation are available at:
-
-<https://statmath.wu.ac.at/unuran/>
->>>>>>> 3d0707fb
 
 ---------------------------------------------------------
 
@@ -132,13 +122,11 @@
 
 
 > `./autogen.sh` (or download the tar ball from <https://statmath.wu.ac.at/unuran/>)
-<<<<<<< HEAD
 
 > `./configure`
 
-=======
 > `./configure`
->>>>>>> 3d0707fb
+
 > `make`
 
 Run `./configure --help` for building options.
